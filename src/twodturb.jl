module TwoDTurb

export
  Problem,
  set_zeta!,
  updatevars!,

  energy,
  enstrophy,
  dissipation,
  work,
  drag

using
  FFTW,
  Reexport

@reexport using FourierFlows

using LinearAlgebra: mul!, ldiv!
using FourierFlows: getfieldspecs, varsexpression, parsevalsum, parsevalsum2

abstract type TwoDTurbVars <: AbstractVars end

<<<<<<< HEAD
const physicalvars = [:zeta, :u, :v]
const fouriervars = [:zetah, :uh, :vh]
const forcedfouriervars = cat(fouriervars, [:F], dims=1)
const stochfouriervars = cat(forcedfouriervars, [:prevsol], dims=1)
=======
const physicalvars = [:q, :u, :v]
const transformvars = [ Symbol(var, :h) for var in physicalvars ]
const forcedvars = [:Fh]
const stochforcedvars = [:prevsol]
>>>>>>> 6e70e88e

nothingfunction(args...) = nothing

"""
    Problem(; parameters...)

Construct a 2D turbulence problem.
"""
function Problem(;
    # Numerical parameters
          nx = 256,
          Lx = 2π,
          ny = nx,
          Ly = Lx,
          dt = 0.01,
    # Drag and/or hyper-/hypo-viscosity
          nu = 0,
         nnu = 1,
          mu = 0,
         nmu = 0,
    # Timestepper and eqn options
     stepper = "RK4",
       calcF = nothingfunction,
  stochastic = false,
           T = Float64)

<<<<<<< HEAD
   grid  = TwoDGrid(nx, Lx, ny, Ly; T=T)
  params = Params{T}(nu, nnu, mu, nmu, calcF)
    vars = calcF == nothingfunction ? Vars(grid) : (stochastic ? StochasticForcedVars(grid) : ForcedVars(grid))
     eqn = Equation(params, grid)

  FourierFlows.Problem(eqn, stepper, dt, grid, vars, params)
=======
  gr = TwoDGrid(nx, Lx, ny, Ly)
  pr = Params{T}(nu, nnu, mu, nmu, calcF)
  vs = calcF == nothingfunction ? Vars(gr) : (stochastic ? StochasticForcedVars(gr) : ForcedVars(gr))
  eq = Equation(pr, gr)
  FourierFlows.Problem(eq, stepper, dt, gr, vs, pr)
>>>>>>> 6e70e88e
end

"""
    Params(nu, nnu, mu, nmu, calcF!)

Returns the params for two-dimensional turbulence.
"""
struct Params{T} <: AbstractParams
  nu::T              # Vorticity viscosity
  nnu::Int           # Vorticity hyperviscous order
  mu::T              # Bottom drag or hypoviscosity
  nmu::Int           # Order of hypodrag
  calcF!::Function   # Function that calculates the forcing F
end
Params(nu, nnu) = Params(nu, nnu, typeof(nu)(0), 0, nothingfunction)

"""
    Equation(p, g)

Returns the equation for two-dimensional turbulence with params p and grid g.
"""
<<<<<<< HEAD
function Equation(p, g)
  L = @. -p.nu*g.Krsq^p.nnu - p.mu*g.Krsq^p.nmu
  L[1, 1] = 0
  FourierFlows.Equation(L, calcN!, g)
=======
function Equation(p::Params, g::AbstractGrid{T}) where T
  LC = @. - p.nu*g.Krsq^p.nnu - p.mu*g.Krsq^p.nmu
  LC[1, 1] = 0
  FourierFlows.Equation(LC, calcN!, g)
>>>>>>> 6e70e88e
end


# Construct Vars types
eval(varsexpression(:Vars, physicalvars, fouriervars))
eval(varsexpression(:ForcedVars, physicalvars, forcedfouriervars))
eval(varsexpression(:StochasticForcedVars, physicalvars, stochfouriervars))

"""
    Vars(g)

Returns the vars for unforced two-dimensional turbulence with grid g.
"""
<<<<<<< HEAD
function Vars(g::AbstractGrid{T}) where T
  @zeros T (g.nx, g.ny) zeta u v
  @zeros Complex{T} (g.nkr, g.nl) zetah uh vh
  Vars(zeta, u, v, zetah, uh, vh)
=======
function Vars(g; T=typeof(g.Lx))
  @createarrays T (g.nx, g.ny) q u v
  @createarrays Complex{T} (g.nkr, g.nl) sol qh uh vh
  Vars(q, u, v, qh, uh, vh)
>>>>>>> 6e70e88e
end

"""
    ForcedVars(g)

Returns the vars for forced two-dimensional turbulence with grid g.
"""
function ForcedVars(g::AbstractGrid{T}) where T
  v = Vars(g)
  F = zeros(Complex{T}, (g.nkr, g.nl))
  ForcedVars(getfield.(Ref(v), fieldnames(typeof(v)))..., F)
end

"""
    StochasticForcedVars(g)

Returns the vars for stochastically forced two-dimensional turbulence with grid
g.
"""
function StochasticForcedVars(g::AbstractGrid{T}) where T
  v = ForcedVars(g)
  prevsol = zeros(Complex{T}, (g.nkr, g.nl))
  StochasticForcedVars(getfield.(Ref(v), fieldnames(typeof(v)))..., prevsol)
end


# -------
# Solvers
# -------

"""
    calcN_advection(N, sol, t, cl, v, p, g)

Calculates the advection term.
"""
function calcN_advection!(N, sol, t, cl, v, p, g)
  @. v.uh =  im * g.l  * g.invKrsq * sol
  @. v.vh = -im * g.kr * g.invKrsq * sol
<<<<<<< HEAD
  @. v.zetah = sol

  ldiv!(v.u, g.rfftplan, v.uh)
  ldiv!(v.v, g.rfftplan, v.vh)
  ldiv!(v.zeta, g.rfftplan, v.zetah)

  @. v.u *= v.zeta # u*zeta
  @. v.v *= v.zeta # v*zeta

  mul!(v.uh, g.rfftplan, v.u) # \hat{u*zeta}
  mul!(v.vh, g.rfftplan, v.v) # \hat{v*zeta}
=======
  @. v.qh = sol

  ldiv!(v.u, g.rfftplan, v.uh)
  ldiv!(v.v, g.rfftplan, v.vh)
  ldiv!(v.q, g.rfftplan, v.qh)

  @. v.u *= v.q # U*q
  @. v.v *= v.q # V*q

  mul!(v.uh, g.rfftplan, v.u) # \hat{U*q}
  mul!(v.vh, g.rfftplan, v.v) # \hat{U*q}
>>>>>>> 6e70e88e

  @. N = -im*g.kr*v.uh - im*g.l*v.vh
  nothing
end

function calcN!(N, sol, t, cl, v, p, g)
  calcN_advection!(N, sol, t, cl, v, p, g)
  addforcing!(N, sol, t, cl, v, p, g)
  nothing
end

addforcing!(N, sol, t, cl, v::Vars, p, g) = nothing

function addforcing!(N, sol, t, cl, v::ForcedVars, p, g)
<<<<<<< HEAD
  p.calcF!(v.F, sol, t, cl, v, p, g)
  @. N += v.F
=======
  p.calcF!(v.Fh, sol, t, cl, v, p, g)
  @. N += v.Fh
>>>>>>> 6e70e88e
  nothing
end

function addforcing!(N, sol, t, cl, v::StochasticForcedVars, p, g)
  if t == cl.t # not a substep
    @. v.prevsol = sol # sol at previous time-step is needed to compute budgets for stochastic forcing
<<<<<<< HEAD
    p.calcF!(v.F, sol, t, cl, v, p, g)
=======
    p.calcF!(v.Fh, sol, t, cl, v, p, g)
>>>>>>> 6e70e88e
  end
  @. N += v.F
  nothing
end


# ----------------
# Helper functions
# ----------------

"""
    updatevars!(prob)

<<<<<<< HEAD
Update `prob.vars` using `prob.sol`.
"""
function updatevars!(v, g, sol)
  v.zetah .= sol
  @. v.uh =  im * g.l  * g.invKrsq * sol
  @. v.vh = -im * g.kr * g.invKrsq * sol
  ldiv!(v.zeta, g.rfftplan, deepcopy(v.zetah))
=======
Update the vars in v on the grid g with the solution in sol.
"""
function updatevars!(prob)
  v, g, sol = prob.vars, prob.grid, prob.sol
  v.qh .= sol
  @. v.uh =  im * g.l  * g.invKrsq * sol
  @. v.vh = -im * g.kr * g.invKrsq * sol
  ldiv!(v.q, g.rfftplan, deepcopy(v.qh))
>>>>>>> 6e70e88e
  ldiv!(v.u, g.rfftplan, deepcopy(v.uh))
  ldiv!(v.v, g.rfftplan, deepcopy(v.vh))
  nothing
end

<<<<<<< HEAD
updatevars!(prob) = updatevars!(prob.vars, prob.grid, prob.sol)

"""
    set_zeta!(prob, zeta)

Set the `prob.sol` as the transform of `zeta` and update variables.
"""
function set_zeta!(prob, zeta)
  mul!(prob.sol, prob.grid.rfftplan, zeta)
  prob.sol[1, 1] = 0 # zero domain average
=======
"""
    set_q!(prob, q)

Set the solution sol as the transform of q and update variables v
on the grid g.
"""
function set_q!(prob, q)
  p, v, g, sol = prob.params, prob.vars, prob.grid, prob.sol
  mul!(sol, g.rfftplan, q)
  sol[1, 1] = 0 # zero domain average
>>>>>>> 6e70e88e
  updatevars!(prob)
  nothing
end

"""
    energy(prob)

<<<<<<< HEAD
Returns the domain-averaged kinetic energy in `sol`.
"""
@inline function energy(sol, v, g)
  @. v.uh = g.invKrsq * abs2(sol) # |\hat{zeta}|^2/k^2
  1/(2*g.Lx*g.Ly)*parsevalsum(v.uh, g)
end
energy(prob) = energy(prob.sol, prob.vars, prob.grid)
=======
Returns the domain-averaged kinetic energy in the Fourier-transformed vorticity
solution `sol`.
"""
@inline function energy(prob)
  sol, v, g = prob.sol, prob.vars, prob.grid
  @. v.uh = g.invKrsq * abs2(sol)
  1/(2*g.Lx*g.Ly)*parsevalsum(v.uh, g)
end
>>>>>>> 6e70e88e

"""
    enstrophy(prob)

<<<<<<< HEAD
Returns the domain-averaged enstrophy in `sol`.
"""
@inline enstrophy(sol, g) = 1/(2*g.Lx*g.Ly)*parsevalsum2(sol, g)
enstrophy(prob) = enstrophy(prob.sol, prob.grid)
=======
Returns the domain-averaged enstrophy in the Fourier-transformed vorticity
solution `sol`.
"""
@inline function enstrophy(prob)
  sol, g = prob.sol, prob.grid
  1/(2*g.Lx*g.Ly)*parsevalsum2(sol, g)
end
>>>>>>> 6e70e88e

"""
    dissipation(prob)

Returns the domain-averaged dissipation rate. nnu must be >= 1.
"""
<<<<<<< HEAD
@inline function dissipation(sol, v, p, g)
=======
@inline function dissipation(prob)
  sol, v, p, g = prob.sol, prob.vars, prob.params, prob.grid
>>>>>>> 6e70e88e
  @. v.uh = g.Krsq^(p.nnu-1) * abs2(sol)
  v.uh[1, 1] = 0
  p.nu/(g.Lx*g.Ly)*parsevalsum(v.uh, g)
end

<<<<<<< HEAD
dissipation(prob) = dissipation(prob.sol, prob.vars, prob.params, prob.grid)

"""
    work(prob)
=======
"""
    work(prob)
    work(sol, v, g)
>>>>>>> 6e70e88e

Returns the domain-averaged rate of work of energy by the forcing `F`.
"""
@inline function work(sol, v::ForcedVars, g)
<<<<<<< HEAD
  @. v.uh = g.invKrsq * sol * conj(v.F)
=======
  @. v.uh = g.invKrsq * sol * conj(v.Fh)
>>>>>>> 6e70e88e
  1/(g.Lx*g.Ly)*parsevalsum(v.uh, g)
end

@inline function work(sol, v::StochasticForcedVars, g)
<<<<<<< HEAD
  @. v.uh = 0.5 * g.invKrsq * (v.prevsol + sol) * conj(v.F) # Stratonovich
  # @. v.uh = g.invKrsq * v.prevsol * conj(v.Fh)            # Ito
  1/(g.Lx*g.Ly)*parsevalsum(v.uh, g)
end
work(prob) = work(prob.sol, prob.vars, prob.grid)
=======
  @. v.uh = g.invKrsq * (v.prevsol + sol)/2.0 * conj(v.Fh) # Stratonovich
  # @. v.uh = g.invKrsq * v.prevsol * conj(v.Fh)           # Ito
  1/(g.Lx*g.Ly)*parsevalsum(v.uh, g)
end

@inline work(prob) = work(prob.sol, prob.vars, prob.grid)
>>>>>>> 6e70e88e

"""
    drag(prob)

Returns the extraction of domain-averaged energy by drag/hypodrag `mu`.
"""
<<<<<<< HEAD
@inline function drag(sol, v, p, g)
=======
@inline function drag(prob)
  sol, v, p, g = prob.sol, prob.vars, prob.params, prob.grid
>>>>>>> 6e70e88e
  @. v.uh = g.Krsq^(p.nmu-1) * abs2(sol)
  v.uh[1, 1] = 0
  p.mu/(g.Lx*g.Ly)*parsevalsum(v.uh, g)
end
<<<<<<< HEAD
drag(prob) = drag(prob.sol, prob.vars, prob.params, prob.grid)
=======
>>>>>>> 6e70e88e

end # module<|MERGE_RESOLUTION|>--- conflicted
+++ resolved
@@ -22,17 +22,10 @@
 
 abstract type TwoDTurbVars <: AbstractVars end
 
-<<<<<<< HEAD
-const physicalvars = [:zeta, :u, :v]
-const fouriervars = [:zetah, :uh, :vh]
-const forcedfouriervars = cat(fouriervars, [:F], dims=1)
-const stochfouriervars = cat(forcedfouriervars, [:prevsol], dims=1)
-=======
 const physicalvars = [:q, :u, :v]
 const transformvars = [ Symbol(var, :h) for var in physicalvars ]
 const forcedvars = [:Fh]
 const stochforcedvars = [:prevsol]
->>>>>>> 6e70e88e
 
 nothingfunction(args...) = nothing
 
@@ -59,20 +52,11 @@
   stochastic = false,
            T = Float64)
 
-<<<<<<< HEAD
-   grid  = TwoDGrid(nx, Lx, ny, Ly; T=T)
-  params = Params{T}(nu, nnu, mu, nmu, calcF)
-    vars = calcF == nothingfunction ? Vars(grid) : (stochastic ? StochasticForcedVars(grid) : ForcedVars(grid))
-     eqn = Equation(params, grid)
-
-  FourierFlows.Problem(eqn, stepper, dt, grid, vars, params)
-=======
   gr = TwoDGrid(nx, Lx, ny, Ly)
   pr = Params{T}(nu, nnu, mu, nmu, calcF)
   vs = calcF == nothingfunction ? Vars(gr) : (stochastic ? StochasticForcedVars(gr) : ForcedVars(gr))
   eq = Equation(pr, gr)
   FourierFlows.Problem(eq, stepper, dt, gr, vs, pr)
->>>>>>> 6e70e88e
 end
 
 """
@@ -94,17 +78,10 @@
 
 Returns the equation for two-dimensional turbulence with params p and grid g.
 """
-<<<<<<< HEAD
-function Equation(p, g)
-  L = @. -p.nu*g.Krsq^p.nnu - p.mu*g.Krsq^p.nmu
-  L[1, 1] = 0
-  FourierFlows.Equation(L, calcN!, g)
-=======
 function Equation(p::Params, g::AbstractGrid{T}) where T
   LC = @. - p.nu*g.Krsq^p.nnu - p.mu*g.Krsq^p.nmu
   LC[1, 1] = 0
   FourierFlows.Equation(LC, calcN!, g)
->>>>>>> 6e70e88e
 end
 
 
@@ -118,17 +95,10 @@
 
 Returns the vars for unforced two-dimensional turbulence with grid g.
 """
-<<<<<<< HEAD
-function Vars(g::AbstractGrid{T}) where T
-  @zeros T (g.nx, g.ny) zeta u v
-  @zeros Complex{T} (g.nkr, g.nl) zetah uh vh
-  Vars(zeta, u, v, zetah, uh, vh)
-=======
 function Vars(g; T=typeof(g.Lx))
   @createarrays T (g.nx, g.ny) q u v
   @createarrays Complex{T} (g.nkr, g.nl) sol qh uh vh
   Vars(q, u, v, qh, uh, vh)
->>>>>>> 6e70e88e
 end
 
 """
@@ -167,19 +137,6 @@
 function calcN_advection!(N, sol, t, cl, v, p, g)
   @. v.uh =  im * g.l  * g.invKrsq * sol
   @. v.vh = -im * g.kr * g.invKrsq * sol
-<<<<<<< HEAD
-  @. v.zetah = sol
-
-  ldiv!(v.u, g.rfftplan, v.uh)
-  ldiv!(v.v, g.rfftplan, v.vh)
-  ldiv!(v.zeta, g.rfftplan, v.zetah)
-
-  @. v.u *= v.zeta # u*zeta
-  @. v.v *= v.zeta # v*zeta
-
-  mul!(v.uh, g.rfftplan, v.u) # \hat{u*zeta}
-  mul!(v.vh, g.rfftplan, v.v) # \hat{v*zeta}
-=======
   @. v.qh = sol
 
   ldiv!(v.u, g.rfftplan, v.uh)
@@ -191,7 +148,6 @@
 
   mul!(v.uh, g.rfftplan, v.u) # \hat{U*q}
   mul!(v.vh, g.rfftplan, v.v) # \hat{U*q}
->>>>>>> 6e70e88e
 
   @. N = -im*g.kr*v.uh - im*g.l*v.vh
   nothing
@@ -206,24 +162,15 @@
 addforcing!(N, sol, t, cl, v::Vars, p, g) = nothing
 
 function addforcing!(N, sol, t, cl, v::ForcedVars, p, g)
-<<<<<<< HEAD
-  p.calcF!(v.F, sol, t, cl, v, p, g)
-  @. N += v.F
-=======
   p.calcF!(v.Fh, sol, t, cl, v, p, g)
   @. N += v.Fh
->>>>>>> 6e70e88e
   nothing
 end
 
 function addforcing!(N, sol, t, cl, v::StochasticForcedVars, p, g)
   if t == cl.t # not a substep
     @. v.prevsol = sol # sol at previous time-step is needed to compute budgets for stochastic forcing
-<<<<<<< HEAD
-    p.calcF!(v.F, sol, t, cl, v, p, g)
-=======
     p.calcF!(v.Fh, sol, t, cl, v, p, g)
->>>>>>> 6e70e88e
   end
   @. N += v.F
   nothing
@@ -237,15 +184,6 @@
 """
     updatevars!(prob)
 
-<<<<<<< HEAD
-Update `prob.vars` using `prob.sol`.
-"""
-function updatevars!(v, g, sol)
-  v.zetah .= sol
-  @. v.uh =  im * g.l  * g.invKrsq * sol
-  @. v.vh = -im * g.kr * g.invKrsq * sol
-  ldiv!(v.zeta, g.rfftplan, deepcopy(v.zetah))
-=======
 Update the vars in v on the grid g with the solution in sol.
 """
 function updatevars!(prob)
@@ -254,24 +192,11 @@
   @. v.uh =  im * g.l  * g.invKrsq * sol
   @. v.vh = -im * g.kr * g.invKrsq * sol
   ldiv!(v.q, g.rfftplan, deepcopy(v.qh))
->>>>>>> 6e70e88e
   ldiv!(v.u, g.rfftplan, deepcopy(v.uh))
   ldiv!(v.v, g.rfftplan, deepcopy(v.vh))
   nothing
 end
 
-<<<<<<< HEAD
-updatevars!(prob) = updatevars!(prob.vars, prob.grid, prob.sol)
-
-"""
-    set_zeta!(prob, zeta)
-
-Set the `prob.sol` as the transform of `zeta` and update variables.
-"""
-function set_zeta!(prob, zeta)
-  mul!(prob.sol, prob.grid.rfftplan, zeta)
-  prob.sol[1, 1] = 0 # zero domain average
-=======
 """
     set_q!(prob, q)
 
@@ -282,7 +207,6 @@
   p, v, g, sol = prob.params, prob.vars, prob.grid, prob.sol
   mul!(sol, g.rfftplan, q)
   sol[1, 1] = 0 # zero domain average
->>>>>>> 6e70e88e
   updatevars!(prob)
   nothing
 end
@@ -290,15 +214,6 @@
 """
     energy(prob)
 
-<<<<<<< HEAD
-Returns the domain-averaged kinetic energy in `sol`.
-"""
-@inline function energy(sol, v, g)
-  @. v.uh = g.invKrsq * abs2(sol) # |\hat{zeta}|^2/k^2
-  1/(2*g.Lx*g.Ly)*parsevalsum(v.uh, g)
-end
-energy(prob) = energy(prob.sol, prob.vars, prob.grid)
-=======
 Returns the domain-averaged kinetic energy in the Fourier-transformed vorticity
 solution `sol`.
 """
@@ -307,17 +222,10 @@
   @. v.uh = g.invKrsq * abs2(sol)
   1/(2*g.Lx*g.Ly)*parsevalsum(v.uh, g)
 end
->>>>>>> 6e70e88e
 
 """
     enstrophy(prob)
 
-<<<<<<< HEAD
-Returns the domain-averaged enstrophy in `sol`.
-"""
-@inline enstrophy(sol, g) = 1/(2*g.Lx*g.Ly)*parsevalsum2(sol, g)
-enstrophy(prob) = enstrophy(prob.sol, prob.grid)
-=======
 Returns the domain-averaged enstrophy in the Fourier-transformed vorticity
 solution `sol`.
 """
@@ -325,80 +233,48 @@
   sol, g = prob.sol, prob.grid
   1/(2*g.Lx*g.Ly)*parsevalsum2(sol, g)
 end
->>>>>>> 6e70e88e
 
 """
     dissipation(prob)
 
 Returns the domain-averaged dissipation rate. nnu must be >= 1.
 """
-<<<<<<< HEAD
-@inline function dissipation(sol, v, p, g)
-=======
 @inline function dissipation(prob)
   sol, v, p, g = prob.sol, prob.vars, prob.params, prob.grid
->>>>>>> 6e70e88e
   @. v.uh = g.Krsq^(p.nnu-1) * abs2(sol)
   v.uh[1, 1] = 0
   p.nu/(g.Lx*g.Ly)*parsevalsum(v.uh, g)
 end
 
-<<<<<<< HEAD
-dissipation(prob) = dissipation(prob.sol, prob.vars, prob.params, prob.grid)
-
-"""
-    work(prob)
-=======
 """
     work(prob)
     work(sol, v, g)
->>>>>>> 6e70e88e
 
 Returns the domain-averaged rate of work of energy by the forcing `F`.
 """
 @inline function work(sol, v::ForcedVars, g)
-<<<<<<< HEAD
-  @. v.uh = g.invKrsq * sol * conj(v.F)
-=======
   @. v.uh = g.invKrsq * sol * conj(v.Fh)
->>>>>>> 6e70e88e
   1/(g.Lx*g.Ly)*parsevalsum(v.uh, g)
 end
 
 @inline function work(sol, v::StochasticForcedVars, g)
-<<<<<<< HEAD
-  @. v.uh = 0.5 * g.invKrsq * (v.prevsol + sol) * conj(v.F) # Stratonovich
-  # @. v.uh = g.invKrsq * v.prevsol * conj(v.Fh)            # Ito
-  1/(g.Lx*g.Ly)*parsevalsum(v.uh, g)
-end
-work(prob) = work(prob.sol, prob.vars, prob.grid)
-=======
   @. v.uh = g.invKrsq * (v.prevsol + sol)/2.0 * conj(v.Fh) # Stratonovich
   # @. v.uh = g.invKrsq * v.prevsol * conj(v.Fh)           # Ito
   1/(g.Lx*g.Ly)*parsevalsum(v.uh, g)
 end
 
 @inline work(prob) = work(prob.sol, prob.vars, prob.grid)
->>>>>>> 6e70e88e
 
 """
     drag(prob)
 
 Returns the extraction of domain-averaged energy by drag/hypodrag `mu`.
 """
-<<<<<<< HEAD
-@inline function drag(sol, v, p, g)
-=======
 @inline function drag(prob)
   sol, v, p, g = prob.sol, prob.vars, prob.params, prob.grid
->>>>>>> 6e70e88e
   @. v.uh = g.Krsq^(p.nmu-1) * abs2(sol)
   v.uh[1, 1] = 0
   p.mu/(g.Lx*g.Ly)*parsevalsum(v.uh, g)
 end
-<<<<<<< HEAD
-drag(prob) = drag(prob.sol, prob.vars, prob.params, prob.grid)
-=======
->>>>>>> 6e70e88e
 
 end # module