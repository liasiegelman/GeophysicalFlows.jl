function test_twodnavierstokes_lambdipole(n, dt, dev::Device=CPU(); L=2π, Ue=1, Re=L/20, ν=0.0, nν=1, ti=L/Ue*0.01, nm=3)
  nt = round(Int, ti/dt)
  prob = TwoDNavierStokes.Problem(dev; nx=n, Lx=L, ν=ν, nν=nν, dt=dt, stepper="FilteredRK4")
  zeta₀ = lambdipole(Ue, Re, prob.grid)
  TwoDNavierStokes.set_zeta!(prob, zeta₀)

  xzeta = zeros(nm) # centroid of abs(zeta)
  Ue_m = zeros(nm)  # measured dipole speed
  x, y = gridpoints(prob.grid)
  zeta = prob.vars.zeta

  for i = 1:nm # step forward
    stepforward!(prob, nt)
    TwoDNavierStokes.updatevars!(prob)
    xzeta[i] = mean(@. abs(zeta)*x) / mean(abs.(zeta))
    if i > 1
      Ue_m[i] = (xzeta[i]-xzeta[i-1]) / ((nt-1)*dt)
    end
  end
  isapprox(Ue, mean(Ue_m[2:end]), rtol=rtol_lambdipole)
end

function test_twodnavierstokes_stochasticforcingbudgets(dev::Device=CPU(); n=256, L=2π, dt=0.005, ν=1e-7, nν=2, μ=1e-1, nμ=0, tf=0.1/μ)
  nt = round(Int, tf/dt)

  # Forcing parameters
  kf, dkf = 12.0, 2.0
  ε = 0.1

  gr  = TwoDGrid(dev, n, L)
  x, y = gridpoints(gr)

  Kr = ArrayType(dev)([CUDA.@allowscalar gr.kr[i] for i=1:gr.nkr, j=1:gr.nl])

  forcingcovariancespectrum = ArrayType(dev)(zero(gr.Krsq))
  @. forcingcovariancespectrum = exp(-(sqrt(gr.Krsq) - kf)^2 / (2 * dkf^2))
  CUDA.@allowscalar @. forcingcovariancespectrum[gr.Krsq .< 2^2] = 0
  CUDA.@allowscalar @. forcingcovariancespectrum[gr.Krsq .> 20^2] = 0
  CUDA.@allowscalar @. forcingcovariancespectrum[Kr .< 2π/L] = 0
  ε0 = parsevalsum(forcingcovariancespectrum .* gr.invKrsq / 2, gr) / (gr.Lx * gr.Ly)
  forcingcovariancespectrum .= ε / ε0 * forcingcovariancespectrum

  Random.seed!(1234)

  function calcF!(Fh, sol, t, cl, v, p, g)
    eta = ArrayType(dev)(exp.(2π * im * rand(Float64, size(sol))) / sqrt(cl.dt))
    CUDA.@allowscalar eta[1, 1] = 0.0
    @. Fh = eta * sqrt(forcingcovariancespectrum)
    nothing
  end

  prob = TwoDNavierStokes.Problem(dev; nx=n, Lx=L, ν=ν, nν=nν, μ=μ, nμ=nμ, dt=dt,
   stepper="RK4", calcF=calcF!, stochastic=true)

  sol, cl, v, p, g = prob.sol, prob.clock, prob.vars, prob.params, prob.grid;

  TwoDNavierStokes.set_zeta!(prob, 0*x)
  E = Diagnostic(TwoDNavierStokes.energy,      prob, nsteps=nt)
  D = Diagnostic(TwoDNavierStokes.energy_dissipation, prob, nsteps=nt)
  R = Diagnostic(TwoDNavierStokes.energy_drag,        prob, nsteps=nt)
  W = Diagnostic(TwoDNavierStokes.energy_work,        prob, nsteps=nt)
  Z = Diagnostic(TwoDNavierStokes.enstrophy,      prob, nsteps=nt)
  DZ = Diagnostic(TwoDNavierStokes.enstrophy_dissipation, prob, nsteps=nt)
  RZ = Diagnostic(TwoDNavierStokes.enstrophy_drag,        prob, nsteps=nt)
  WZ = Diagnostic(TwoDNavierStokes.enstrophy_work,        prob, nsteps=nt)
  diags = [E, D, W, R, Z, DZ, WZ, RZ]

  stepforward!(prob, diags, nt)
  TwoDNavierStokes.updatevars!(prob)

  E, D, W, R, Z, DZ, WZ, RZ = diags
  t = round(μ*cl.t, digits=2)

  i₀ = 1
  dEdt = (E[(i₀+1):E.i] - E[i₀:E.i-1])/cl.dt
<<<<<<< HEAD
  dZdt = (Z[(i₀+1):Z.i] - Z[i₀:Z.i-1])/cl.dt
  ii = (i₀):E.i-1
=======
  ii  = (i₀):E.i-1
>>>>>>> 27a13746
  ii2 = (i₀+1):E.i

  # dEdt = W - D - R?
  # If the Ito interpretation was used for the work
  # then we need to add the drift term
  # total = W[ii2]+ε - D[ii] - R[ii]      # Ito
  total = W[ii2] - D[ii] - R[ii]        # Stratonovich
  totalZ = WZ[ii2] - DZ[ii] - RZ[ii]

  residual = dEdt - total
  isapprox(mean(abs.(residual)), 0, atol=1e-4)

  residualZ = dZdt - totalZ
  isapprox(mean(abs.(residualZ)), 0, atol=(kf^2)*1e-4)
end


function test_twodnavierstokes_deterministicforcingbudgets(dev::Device=CPU(); n=256, dt=0.01, L=2π, ν=1e-7, nν=2, μ=1e-1, nμ=0)
  n, L  = 256, 2π
  ν, nν = 1e-7, 2
  μ, nμ = 1e-1, 0
  dt, tf = 0.005, 0.1/μ
  nt = round(Int, tf/dt)

  gr  = TwoDGrid(dev, n, L)
  x, y = gridpoints(gr)

  # Forcing = 0.01cos(4x)cos(5y)cos(2t)
  f = @. 0.01cos(4x) * cos(5y)
  fh = rfft(f)
  function calcF!(Fh, sol, t, cl, v, p, g::AbstractGrid{T, A}) where {T, A}
    Fh = fh * cos(2t)
    nothing
  end

  prob = TwoDNavierStokes.Problem(dev; nx=n, Lx=L, ν=ν, nν=nν, μ=μ, nμ=nμ, dt=dt,
   stepper="RK4", calcF=calcF!, stochastic=false)

  sol, cl, v, p, g = prob.sol, prob.clock, prob.vars, prob.params, prob.grid

  TwoDNavierStokes.set_zeta!(prob, 0*x)

  E = Diagnostic(TwoDNavierStokes.energy,      prob, nsteps=nt)
  D = Diagnostic(TwoDNavierStokes.energy_dissipation, prob, nsteps=nt)
  R = Diagnostic(TwoDNavierStokes.energy_drag,        prob, nsteps=nt)
  W = Diagnostic(TwoDNavierStokes.energy_work,        prob, nsteps=nt)
  Z = Diagnostic(TwoDNavierStokes.enstrophy,      prob, nsteps=nt)
  DZ = Diagnostic(TwoDNavierStokes.enstrophy_dissipation, prob, nsteps=nt)
  RZ = Diagnostic(TwoDNavierStokes.enstrophy_drag,        prob, nsteps=nt)
  WZ = Diagnostic(TwoDNavierStokes.enstrophy_work,        prob, nsteps=nt)
  diags = [E, D, W, R, Z, DZ, WZ, RZ]

  # Step forward
  stepforward!(prob, diags, nt)
  TwoDNavierStokes.updatevars!(prob)

  E, D, W, R, Z, DZ, WZ, RZ = diags
  t = round(μ*cl.t, digits=2)

  i₀ = 1
  dEdt = (E[(i₀+1):E.i] - E[i₀:E.i-1])/cl.dt
<<<<<<< HEAD
  dZdt = (Z[(i₀+1):Z.i] - Z[i₀:Z.i-1])/cl.dt
  ii = (i₀):E.i-1
=======
  ii  = (i₀):E.i-1
>>>>>>> 27a13746
  ii2 = (i₀+1):E.i

  # dEdt = W - D - R?
  total = W[ii2] - D[ii] - R[ii]
  totalZ = WZ[ii2] - DZ[ii] - RZ[ii]
  residual = dEdt - total
  residualZ = dZdt - totalZ

  isapprox(mean(abs.(residual)), 0, atol=1e-8)
  isapprox(mean(abs.(residualZ)), 0, atol=1e-8)
end

"""
    testnonlinearterms(dt, stepper; kwargs...)

Tests the advection term in the twodnavierstokes module by timestepping a
test problem with timestep dt and timestepper identified by the string stepper.
The test problem is derived by picking a solution ζf (with associated
streamfunction ψf) for which the advection term J(ψf, ζf) is non-zero. Next, a
forcing Ff is derived according to Ff = ∂ζf/∂t + J(ψf, ζf) - ν∇²ζf. One solution
to the vorticity equation forced by this Ff is then ζf. (This solution may not
be realized, at least at long times, if it is unstable.)
"""
function test_twodnavierstokes_advection(dt, stepper, dev::Device=CPU(); n=128, L=2π, ν=1e-2, nν=1, μ=0.0, nμ=0)
  n, L  = 128, 2π
  ν, nν = 1e-2, 1
  μ, nμ = 0.0, 0
  tf = 1.0
  nt = round(Int, tf/dt)

  gr = TwoDGrid(dev, n, L)
  x, y = gridpoints(gr)

   psif = @.   sin(2x)*cos(2y) +  2sin(x)*cos(3y)
  zetaf = @. -8sin(2x)*cos(2y) - 20sin(x)*cos(3y)

  Ff = @. -(
    ν*( 64sin(2x)*cos(2y) + 200sin(x)*cos(3y) )
    + 8*( cos(x)*cos(3y)*sin(2x)*sin(2y) - 3cos(2x)*cos(2y)*sin(x)*sin(3y) )
  )

  Ffh = rfft(Ff)

  # Forcing
  function calcF!(Fh, sol, t, cl, v, p, g)
    Fh .= Ffh
    return nothing
  end

  prob = TwoDNavierStokes.Problem(dev; nx=n, Lx=L, ν=ν, nν=nν, μ=μ, nμ=nμ, dt=dt, stepper=stepper, calcF=calcF!, stochastic=false)
  sol, cl, p, v, g = prob.sol, prob.clock, prob.params, prob.vars, prob.grid
  TwoDNavierStokes.set_zeta!(prob, zetaf)

  stepforward!(prob, nt)
  TwoDNavierStokes.updatevars!(prob)

  isapprox(prob.vars.zeta, zetaf, rtol=rtol_twodnavierstokes)
end

function test_twodnavierstokes_energyenstrophy(dev::Device=CPU())
  nx, Lx  = 128, 2π
  ny, Ly  = 128, 3π
  gr = TwoDGrid(dev, nx, Lx, ny, Ly)
  x, y = gridpoints(gr)

  k₀, l₀ = 2π/gr.Lx, 2π/gr.Ly # fundamental wavenumbers
   ψ₀ = @. sin(2k₀*x)*cos(2l₀*y) + 2sin(k₀*x)*cos(3l₀*y)
   ζ₀ = @. -((2k₀)^2+(2l₀)^2)*sin(2k₀*x)*cos(2l₀*y) - (k₀^2+(3l₀)^2)*2sin(k₀*x)*cos(3l₀*y)

  energy_calc = 29/9
  enstrophy_calc = 2701/162

  prob = TwoDNavierStokes.Problem(dev; nx=nx, Lx=Lx, ny=ny, Ly=Ly, stepper="ForwardEuler")

  sol, cl, v, p, g = prob.sol, prob.clock, prob.vars, prob.params, prob.grid;

  TwoDNavierStokes.set_zeta!(prob, ζ₀)
  TwoDNavierStokes.updatevars!(prob)

  energyζ₀ = TwoDNavierStokes.energy(prob)
  enstrophyζ₀ = TwoDNavierStokes.enstrophy(prob)

  params = TwoDNavierStokes.Params(p.ν, p.nν)

  (isapprox(energyζ₀, energy_calc, rtol=rtol_twodnavierstokes) &&
   isapprox(enstrophyζ₀, enstrophy_calc, rtol=rtol_twodnavierstokes) &&
   TwoDNavierStokes.addforcing!(prob.timestepper.N, sol, cl.t, cl, v, p, g)==nothing && p == params)
end

function test_twodnavierstokes_problemtype(dev, T)
  prob = TwoDNavierStokes.Problem(dev; T=T)

  A = ArrayType(dev)
  
  (typeof(prob.sol)<:A{Complex{T},2} && typeof(prob.grid.Lx)==T && eltype(prob.grid.x)==T && typeof(prob.vars.u)<:A{T,2})
end<|MERGE_RESOLUTION|>--- conflicted
+++ resolved
@@ -73,12 +73,8 @@
 
   i₀ = 1
   dEdt = (E[(i₀+1):E.i] - E[i₀:E.i-1])/cl.dt
-<<<<<<< HEAD
   dZdt = (Z[(i₀+1):Z.i] - Z[i₀:Z.i-1])/cl.dt
   ii = (i₀):E.i-1
-=======
-  ii  = (i₀):E.i-1
->>>>>>> 27a13746
   ii2 = (i₀+1):E.i
 
   # dEdt = W - D - R?
@@ -140,12 +136,8 @@
 
   i₀ = 1
   dEdt = (E[(i₀+1):E.i] - E[i₀:E.i-1])/cl.dt
-<<<<<<< HEAD
   dZdt = (Z[(i₀+1):Z.i] - Z[i₀:Z.i-1])/cl.dt
   ii = (i₀):E.i-1
-=======
-  ii  = (i₀):E.i-1
->>>>>>> 27a13746
   ii2 = (i₀+1):E.i
 
   # dEdt = W - D - R?
