# # Forced-dissipative barotropic QG beta-plane turbulence
#
#md # This example can be run online via [![](https://mybinder.org/badge_logo.svg)](@__BINDER_ROOT_URL__/generated/barotropicqg_betaforced.ipynb). 
#md # Also, it can be viewed as a Jupyter notebook via [![](https://img.shields.io/badge/show-nbviewer-579ACA.svg)](@__NBVIEWER_ROOT_URL__/generated/barotropicqg_betaforced.ipynb).
#
# A simulation of forced-dissipative barotropic quasi-geostrophic turbulence on 
# a beta plane. The dynamics include linear drag and stochastic excitation.

using FourierFlows, Plots, Statistics, Printf, Random

using FourierFlows: parsevalsum
using FFTW: irfft
using Statistics: mean
using Random: seed!

import GeophysicalFlows.BarotropicQG
import GeophysicalFlows.BarotropicQG: energy, enstrophy


# ## Choosing a device: CPU or GPU

dev = CPU()    # Device (CPU/GPU)
nothing # hide


# ## Numerical parameters and time-stepping parameters

      n = 128            # 2D resolution = n^2
stepper = "FilteredRK4"  # timestepper
     dt = 0.05           # timestep
 nsteps = 8000           # total number of time-steps
 nsubs  = 10             # number of time-steps for intermediate logging/plotting (nsteps must be multiple of nsubs)
nothing # hide


# ## Physical parameters

L = 2π        # domain size
β = 10.0      # planetary PV gradient
μ = 0.01      # bottom drag
nothing # hide


# ## Forcing
#
# We force the vorticity equation with stochastic excitation that is delta-correlated
# in time and while spatially homogeneously and isotropically correlated. The forcing
# has a spectrum with power in a ring in wavenumber space of radius ``k_f`` and 
# width ``\delta k_f``, and it injects energy per unit area and per unit time equal 
# to ``\varepsilon``.

forcing_wavenumber = 14.0 * 2π/L  # the central forcing wavenumber for a spectrum that is a ring in wavenumber space
forcing_bandwidth  = 1.5  * 2π/L  # the width of the forcing spectrum 
ε = 0.001                         # energy input rate by the forcing

grid = TwoDGrid(n, L)

K  = @. sqrt(grid.Krsq)                          # a 2D array with the total wavenumber
k = [grid.kr[i] for i=1:grid.nkr, j=1:grid.nl]   # a 2D array with the zonal wavenumber

forcing_spectrum = @. exp(-(K - forcing_wavenumber)^2 / (2 * forcing_bandwidth^2))
@. forcing_spectrum = ifelse(K < 2  * 2π/L, 0, forcing_spectrum)      # no power at low wavenumbers
@. forcing_spectrum = ifelse(K > 20 * 2π/L, 0, forcing_spectrum)      # no power at high wavenumbers
@. forcing_spectrum = ifelse(k < 2π/L, 0, forcing_spectrum)    # make sure forcing does not have power at k=0
ε0 = parsevalsum(forcing_spectrum .* grid.invKrsq / 2, grid) / (grid.Lx * grid.Ly)
@. forcing_spectrum *= ε/ε0               # normalize forcing to inject energy at rate ε

seed!(1234) # reset of the random number generator for reproducibility
nothing # hide

# Next we construct function `calcF!` that computes a forcing realization every timestep
function calcF!(Fh, sol, t, clock, vars, params, grid)
  ξ = ArrayType(dev)(exp.(2π * im * rand(eltype(grid), size(sol))) / sqrt(clock.dt))
  @. Fh = ξ * sqrt.(forcing_spectrum)
  @. Fh = ifelse(abs(grid.Krsq) == 0, 0, Fh)

  return nothing
end
nothing # hide


# ## Problem setup
# We initialize a `Problem` by providing a set of keyword arguments. Not providing
# a viscosity coefficient ν leads to the module's default value: ν=0. In this
# example numerical instability due to accumulation of enstrophy in high wavenumbers
# is taken care with the `FilteredTimestepper` we picked. 
prob = BarotropicQG.Problem(dev; nx=n, Lx=L, β=β, μ=μ, dt=dt, stepper=stepper, 
                            calcF=calcF!, stochastic=true)
nothing # hide

# Let's define some shortcuts.
sol, clock, vars, params, grid = prob.sol, prob.clock, prob.vars, prob.params, prob.grid
x, y = grid.x, grid.y
nothing # hide


# First let's see how a forcing realization looks like.
<<<<<<< HEAD
calcF!(vs.Fh, sol, 0.0, cl, vs, pr, gr)

heatmap(x, y, irfft(vs.Fh, gr.nx),
=======
calcFq!(vars.Fqh, sol, 0.0, clock, vars, params, grid)

heatmap(x, y, irfft(vars.Fqh, grid.nx)',
>>>>>>> aa761bdd
     aspectratio = 1,
               c = :balance,
            clim = (-8, 8),
           xlims = (-grid.Lx/2, grid.Lx/2),
           ylims = (-grid.Ly/2, grid.Ly/2),
          xticks = -3:3,
          yticks = -3:3,
          xlabel = "x",
          ylabel = "y",
           title = "a forcing realization",
      framestyle = :box)
      

# ## Setting initial conditions

# Our initial condition is simply fluid at rest.
BarotropicQG.set_zeta!(prob, zeros(grid.nx, grid.ny))


# ## Diagnostics

# Create Diagnostic -- `energy` and `enstrophy` are functions imported at the top.
E = Diagnostic(energy, prob; nsteps=nsteps)
Z = Diagnostic(enstrophy, prob; nsteps=nsteps)
diags = [E, Z] # A list of Diagnostics types passed to "stepforward!" will  be updated every timestep.
nothing # hide


# ## Output

# We choose folder for outputing `.jld2` files and snapshots (`.png` files).
filepath = "."
plotpath = "./plots_forcedbetaturb"
plotname = "snapshots"
filename = joinpath(filepath, "forcedbetaturb.jld2")
nothing # hide

# Do some basic file management,
if isfile(filename); rm(filename); end
if !isdir(plotpath); mkdir(plotpath); end
nothing # hide

# and then create Output.
get_sol(prob) = sol # extracts the Fourier-transformed solution
get_u(prob) = irfft(im * grid.l .* grid.invKrsq .* sol, grid.nx)
out = Output(prob, filename, (:sol, get_sol), (:u, get_u))
nothing # hide


# ## Visualizing the simulation

# We define a function that plots the vorticity and streamfunction fields, their 
# corresponding zonal mean structure and timeseries of energy and enstrophy.

function plot_output(prob)
  ζ = prob.vars.zeta
  ψ = prob.vars.psi
  ζ̄ = mean(ζ, dims=1)'
  ū = mean(prob.vars.u, dims=1)'
  
  pζ = heatmap(x, y, ζ',
       aspectratio = 1,
            legend = false,
                 c = :balance,
              clim = (-8, 8),
             xlims = (-grid.Lx/2, grid.Lx/2),
             ylims = (-grid.Ly/2, grid.Ly/2),
            xticks = -3:3,
            yticks = -3:3,
            xlabel = "x",
            ylabel = "y",
             title = "vorticity ζ=∂v/∂x-∂u/∂y",
        framestyle = :box)

  pψ = contourf(x, y, ψ',
            levels = -0.32:0.04:0.32,
       aspectratio = 1,
         linewidth = 1,
            legend = false,
              clim = (-0.22, 0.22),
                 c = :viridis,
             xlims = (-grid.Lx/2, grid.Lx/2),
             ylims = (-grid.Ly/2, grid.Ly/2),
            xticks = -3:3,
            yticks = -3:3,
            xlabel = "x",
            ylabel = "y",
             title = "streamfunction ψ",
        framestyle = :box)

  pζm = plot(ζ̄, y,
            legend = false,
         linewidth = 2,
             alpha = 0.7,
            yticks = -3:3,
             xlims = (-3, 3),
            xlabel = "zonal mean ζ",
            ylabel = "y")
  plot!(pζm, 0*y, y, linestyle=:dash, linecolor=:black)

  pum = plot(ū, y,
            legend = false,
         linewidth = 2,
             alpha = 0.7,
            yticks = -3:3,
             xlims = (-0.5, 0.5),
            xlabel = "zonal mean u",
            ylabel = "y")
  plot!(pum, 0*y, y, linestyle=:dash, linecolor=:black)

  pE = plot(1,
             label = "energy",
         linewidth = 2,
             alpha = 0.7,
             xlims = (-0.1, 4.1),
             ylims = (0, 0.05),
            xlabel = "μt")
          
  pZ = plot(1,
             label = "enstrophy",
         linecolor = :red,
            legend = :bottomright,
         linewidth = 2,
             alpha = 0.7,
             xlims = (-0.1, 4.1),
             ylims = (0, 2.5),
            xlabel = "μt")

  l = @layout Plots.grid(2, 3)
  p = plot(pζ, pζm, pE, pψ, pum, pZ, layout=l, size = (1000, 600), dpi=150)

  return p
end
nothing # hide


# ## Time-stepping the `Problem` forward

# We time-step the `Problem` forward in time.

startwalltime = time()

p = plot_output(prob)

anim = @animate for j = 0:Int(nsteps / nsubs)
  
  if j % (1000 / nsubs) == 0
    cfl = clock.dt * maximum([maximum(vars.u) / grid.dx, maximum(vars.v) / grid.dy])
  
    log = @sprintf("step: %04d, t: %d, cfl: %.2f, E: %.4f, Q: %.4f, walltime: %.2f min", 
    clock.step, clock.t, cfl, E.data[E.i], Z.data[Z.i], (time()-startwalltime)/60)

    println(log)
  end  
  
  p[1][1][:z] = vars.zeta
  p[1][:title] = "vorticity, μt="*@sprintf("%.2f", μ * clock.t)
  p[4][1][:z] = vars.psi
  p[2][1][:x] = mean(vars.zeta, dims=1)'
  p[5][1][:x] = mean(vars.u, dims=1)'
  push!(p[3][1], μ * E.t[E.i], E.data[E.i])
  push!(p[6][1], μ * Z.t[Z.i], Z.data[Z.i])
  
  stepforward!(prob, diags, nsubs)
  BarotropicQG.updatevars!(prob)
end

mp4(anim, "barotropicqg_betaforced.mp4", fps=18)


# ## Save

# Finally save the last snapshot.
savename = @sprintf("%s_%09d.png", joinpath(plotpath, plotname), clock.step)
savefig(savename)<|MERGE_RESOLUTION|>--- conflicted
+++ resolved
@@ -95,15 +95,9 @@
 
 
 # First let's see how a forcing realization looks like.
-<<<<<<< HEAD
-calcF!(vs.Fh, sol, 0.0, cl, vs, pr, gr)
-
-heatmap(x, y, irfft(vs.Fh, gr.nx),
-=======
-calcFq!(vars.Fqh, sol, 0.0, clock, vars, params, grid)
-
-heatmap(x, y, irfft(vars.Fqh, grid.nx)',
->>>>>>> aa761bdd
+calcF!(vars.Fh, sol, 0.0, clock, vars, params, grid)
+
+heatmap(x, y, irfft(vars.Fh, grid.nx)',
      aspectratio = 1,
                c = :balance,
             clim = (-8, 8),
